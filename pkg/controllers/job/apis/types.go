/*
Copyright 2019 The Volcano Authors.

Licensed under the Apache License, Version 2.0 (the "License");
you may not use this file except in compliance with the License.
You may obtain a copy of the License at

    http://www.apache.org/licenses/LICENSE-2.0

Unless required by applicable law or agreed to in writing, software
distributed under the License is distributed on an "AS IS" BASIS,
WITHOUT WARRANTIES OR CONDITIONS OF ANY KIND, either express or implied.
See the License for the specific language governing permissions and
limitations under the License.
*/

package apis

import (
	"fmt"
<<<<<<< HEAD

=======
>>>>>>> 458fb208
	"k8s.io/api/core/v1"

	"hpw.cloud/volcano/pkg/apis/batch/v1alpha1"
)

type JobInfo struct {
	Namespace string
	Name      string

	Job  *v1alpha1.Job
	Pods map[string]map[string]*v1.Pod
}

func (ji *JobInfo) Clone() *JobInfo {
	job := &JobInfo{
		Namespace: ji.Namespace,
		Name:      ji.Name,
		Job:       ji.Job,

		Pods: make(map[string]map[string]*v1.Pod),
	}

	for key, pods := range ji.Pods {
		job.Pods[key] = make(map[string]*v1.Pod)
		for pn, pod := range pods {
			job.Pods[key][pn] = pod
		}
	}

	return job
}

func (ji *JobInfo) SetJob(job *v1alpha1.Job) {
	ji.Name = job.Name
	ji.Namespace = job.Namespace
	ji.Job = job
}

func (ji *JobInfo) AddPod(pod *v1.Pod) error {
	taskName, found := pod.Annotations[v1alpha1.TaskSpecKey]
	if !found {
		return fmt.Errorf("failed to taskName of Pod <%s/%s>",
			pod.Namespace, pod.Name)
	}

	if _, found := ji.Pods[taskName]; !found {
		ji.Pods[taskName] = make(map[string]*v1.Pod)
	}
	if _, found := ji.Pods[taskName][pod.Name]; found {
		return fmt.Errorf("duplicated pod")
	}
	ji.Pods[taskName][pod.Name] = pod

	return nil
}

func (ji *JobInfo) DeletePod(pod *v1.Pod) error {
	taskName, found := pod.Annotations[v1alpha1.TaskSpecKey]
	if !found {
		return fmt.Errorf("failed to taskName of Pod <%s/%s>",
			pod.Namespace, pod.Name)
	}

	if pods, found := ji.Pods[taskName]; found {
		delete(pods, pod.Name)
		if len(pods) == 0 {
			delete(ji.Pods, taskName)
		}
	}

	return nil
}

type Request struct {
	Namespace string
	JobName   string
	TaskName  string

<<<<<<< HEAD
	Event  v1alpha1.Event
	Action v1alpha1.Action
=======
	Event  vkbatchv1.Event
	Action vkbatchv1.Action
}

func (r Request) String() string {
	return fmt.Sprintf(
		"Job: %s/%s, Task:%s, Event:%s, Action:%s",
		r.Namespace, r.JobName, r.TaskName, r.Event, r.Action)
>>>>>>> 458fb208
}<|MERGE_RESOLUTION|>--- conflicted
+++ resolved
@@ -18,10 +18,7 @@
 
 import (
 	"fmt"
-<<<<<<< HEAD
 
-=======
->>>>>>> 458fb208
 	"k8s.io/api/core/v1"
 
 	"hpw.cloud/volcano/pkg/apis/batch/v1alpha1"
@@ -100,17 +97,12 @@
 	JobName   string
 	TaskName  string
 
-<<<<<<< HEAD
 	Event  v1alpha1.Event
 	Action v1alpha1.Action
-=======
-	Event  vkbatchv1.Event
-	Action vkbatchv1.Action
 }
 
 func (r Request) String() string {
 	return fmt.Sprintf(
 		"Job: %s/%s, Task:%s, Event:%s, Action:%s",
 		r.Namespace, r.JobName, r.TaskName, r.Event, r.Action)
->>>>>>> 458fb208
 }