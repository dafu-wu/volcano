--- conflicted
+++ resolved
@@ -231,7 +231,7 @@
 					klog.Errorf("Failed to bind Task %v on %v in Session %v, err: %v",
 						task.UID, node.Name, ssn.UID, err)
 				} else {
-					metrics.UpdateE2eSchedulingDurationByJob(job.Name, metrics.Duration(job.CreationTimestamp.Time))
+					metrics.UpdateE2eSchedulingDurationByJob(job.Name, job.PodGroup.Spec.Queue, job.Namespace, metrics.Duration(job.CreationTimestamp.Time))
 				}
 			} else {
 				klog.V(3).Infof("Predicates failed for task <%s/%s> on node <%s> with limited resources",
@@ -245,26 +245,18 @@
 						klog.Errorf("Failed to pipeline Task %v on %v in Session %v for %v.",
 							task.UID, node.Name, ssn.UID, err)
 					} else {
-						metrics.UpdateE2eSchedulingDurationByJob(job.Name, metrics.Duration(job.CreationTimestamp.Time))
+						metrics.UpdateE2eSchedulingDurationByJob(job.Name, job.PodGroup.Spec.Queue, job.Namespace, metrics.Duration(job.CreationTimestamp.Time))
 					}
 				}
 			}
 
 			if ssn.JobReady(job) && !tasks.Empty() {
 				jobs.Push(job)
-<<<<<<< HEAD
-=======
-				metrics.UpdateE2eSchedulingDurationByJob(job.Name, job.PodGroup.Spec.Queue, job.Namespace, metrics.Duration(job.CreationTimestamp.Time))
->>>>>>> d857b3c5
 				break
 			}
 		}
 
 		if ssn.JobReady(job) {
-<<<<<<< HEAD
-=======
-			metrics.UpdateE2eSchedulingDurationByJob(job.Name, job.PodGroup.Spec.Queue, job.Namespace, metrics.Duration(job.CreationTimestamp.Time))
->>>>>>> d857b3c5
 			stmt.Commit()
 		} else {
 			stmt.Discard()
